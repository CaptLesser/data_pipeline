--- conflicted
+++ resolved
@@ -13,13 +13,8 @@
    - Volume % change vs. previous disjoint window
 5. Rank coins for each window & metric using top-N appearances
 6. Aggregate counts over 30 days to find habitual losers/gainers/overlaps
-<<<<<<< HEAD
 7. Analyze bucket tallies to compute centroid distances, profile tags, and
    per-bucket deviations for top coins
-=======
-7. Analyze bucket tallies against a global baseline to detect per-bucket
-   skew for top coins
->>>>>>> 1e6d495e
 8. Output CSVs containing full time series for qualifying coins
 9. Print summary lists and skew reports to the terminal
 
@@ -102,12 +97,8 @@
     -----
     Price change is calculated as the percent change between the current
     window's close and the previous window's close. Volume change compares
-<<<<<<< HEAD
     total volume against the previous disjoint window. All resample windows
     align to UTC boundaries using ``origin='epoch'``.
-=======
-    total volume against the previous disjoint window.
->>>>>>> 1e6d495e
     """
 
     if df.empty:
@@ -203,7 +194,6 @@
     return habitual_losers, habitual_gainers, overlaps, bucket_counts
 
 # ------------------------
-<<<<<<< HEAD
 # Step 7: Bucket skew detection vs. centroid baseline
 # ------------------------
 def detect_skew(
@@ -213,12 +203,6 @@
     Dict[str, float],
 ]:
     """Measure per-bucket deviation from a centroid of top coins.
-=======
-# Step 7: Bucket skew detection vs. global baseline
-# ------------------------
-def detect_skew(bucket_counts: Dict[str, Counter[str]]) -> Dict[str, Dict[str, Dict[str, float]]]:
-    """Measure per-bucket deviation from the global average.
->>>>>>> 1e6d495e
 
     Parameters
     ----------
@@ -227,22 +211,14 @@
 
     Returns
     -------
-<<<<<<< HEAD
     Tuple
         1) Nested mapping of coin -> bucket -> {"level", "deviation_pct"}
            for buckets that deviate from the centroid baseline.
         2) Mapping of coin -> centroid distance.
-=======
-    Dict[str, Dict[str, Dict[str, float]]]
-        Nested mapping of coin -> bucket -> {"level", "deviation_pct"} for
-        buckets that deviate from the global baseline by at least 10%.
->>>>>>> 1e6d495e
-    """
 
     if not bucket_counts:
         return {}, {}
 
-<<<<<<< HEAD
     all_buckets = sorted({b for counts in bucket_counts.values() for b in counts})
     if not all_buckets:
         return {}, {}
@@ -343,46 +319,6 @@
         if distances.get(coin, float("inf")) < threshold:
             coin_tags.append("Balanced")
         tags[coin] = coin_tags
-=======
-    global_totals: Counter[str] = Counter()
-    for counts in bucket_counts.values():
-        global_totals.update(counts)
-
-    total_global = sum(global_totals.values())
-    if total_global == 0:
-        return {}
-
-    global_share = {
-        bucket: count / total_global for bucket, count in global_totals.items()
-    }
-
-    result: Dict[str, Dict[str, Dict[str, float]]] = {}
-    for coin, counts in bucket_counts.items():
-        coin_total = sum(counts.values())
-        if coin_total == 0:
-            continue
-        coin_share = {bucket: counts.get(bucket, 0) / coin_total for bucket in global_share}
-
-        deviations: Dict[str, Dict[str, float]] = {}
-        for bucket, baseline in global_share.items():
-            share = coin_share.get(bucket, 0)
-            if baseline == 0:
-                continue
-            deviation_pct = ((share - baseline) / baseline) * 100
-            abs_dev = abs(deviation_pct)
-            if abs_dev >= 60:
-                level = "heavy"
-            elif abs_dev >= 30:
-                level = "moderate"
-            elif abs_dev >= 10:
-                level = "slight"
-            else:
-                continue
-            deviations[bucket] = {"level": level, "deviation_pct": deviation_pct}
-
-        if deviations:
-            result[coin] = deviations
->>>>>>> 1e6d495e
 
     return tags
 
@@ -439,7 +375,6 @@
     losers, gainers, overlaps, bucket_counts = build_leaderboards(
         aggregated_stats, top_n=args.top_n
     )
-<<<<<<< HEAD
 
     latest_24h = (
         aggregated_stats[24]
@@ -475,28 +410,6 @@
     print_section("Top Gainers", gainers)
     print_section("Top Losers", losers)
     print_section("Top Overlap", overlaps)
-=======
-
-    top_coins = set(losers) | set(gainers) | set(overlaps)
-    filtered_counts = {c: bucket_counts[c] for c in top_coins if c in bucket_counts}
-    skew_info = detect_skew(filtered_counts)
-
-    print("\nHabitual Losers:", losers)
-    print("\nHabitual Gainers:", gainers)
-    print("\nOverlaps:", overlaps)
-
-    print("\nSkew Report (deviation from global baseline):")
-    print(f"{'Coin':<10}{'Bucket':<20}{'Level':<10}{'Deviation%':>12}")
-    for coin in sorted(top_coins):
-        buckets = skew_info.get(coin)
-        if not buckets:
-            print(f"{coin:<10}{'None':<20}{'--':<10}{'--':>12}")
-            continue
-        for bucket, info in buckets.items():
-            print(
-                f"{coin:<10}{bucket:<20}{info['level']:<10}{info['deviation_pct']:+12.2f}"
-            )
->>>>>>> 1e6d495e
 
     save_full_timeseries_csv(losers, history_df, "habitual_losers.csv")
     save_full_timeseries_csv(gainers, history_df, "habitual_gainers.csv")
