"""Tests for the kraken_losers module.

The network-dependent functions are patched so the suite can run without
external HTTP requests.
"""

from pathlib import Path
import sys

ROOT = Path(__file__).resolve().parents[1]
if str(ROOT) not in sys.path:
    sys.path.insert(0, str(ROOT))

import pandas as pd
import pytest
import requests
<<<<<<< HEAD
from kraken_losers import (
    KrakenAPIError,
    exclude_stable_pairs,
    fetch_ticker_data,
    get_usd_pairs,
)
=======

import kraken_losers as kl
>>>>>>> 2d41fdd5


def test_exclude_stable_pairs_filters_only_stables():
    """Stablecoin pairs should be removed from the DataFrame."""
    df = pd.DataFrame(
        {
            "symbol": ["BTCUSD", "USDTUSD", "ETHUSD", "DAIUSD"],
            "volume": [10000, 10000, 10000, 10000],
        }
    )

    filtered = kl.exclude_stable_pairs(df)

    assert set(filtered["symbol"]) == {"BTCUSD", "ETHUSD"}


def test_get_usd_pairs_fetches_usd_pairs(monkeypatch):
    """Only trading pairs quoted in USD should be returned."""

    def mock_get(url, timeout):
        class MockResp:
            def raise_for_status(self):
                pass

            def json(self):
                return {
                    "error": [],
                    "result": {
                        "XXBTZUSD": {"wsname": "BTC/USD"},
                        "XETHZEUR": {"wsname": "ETH/EUR"},
                        "XETHZUSD": {"wsname": "ETH/USD"},
                        "USDTZUSD": {"wsname": "USDT/USD"},
                    },
                }

        return MockResp()

    monkeypatch.setattr(kl.requests, "get", mock_get)

    assert set(kl.get_usd_pairs()) == {"XXBTZUSD", "XETHZUSD", "USDTZUSD"}


def test_get_usd_pairs_raises_on_api_error(monkeypatch):
    """SystemExit should be raised if Kraken returns an API error."""

    def mock_get(url, timeout):
        class MockResp:
            def raise_for_status(self):
                pass

            def json(self):
                return {"error": ["EGeneral:Internal error"]}

        return MockResp()

    monkeypatch.setattr(kl.requests, "get", mock_get)

    with pytest.raises(SystemExit):
        kl.get_usd_pairs()


def test_fetch_ticker_data_merges_results(monkeypatch):
    """Ticker data for each pair is combined into a single dictionary."""

    def mock_get(url, params, timeout):
        assert params["pair"] == "BTCUSD,ETHUSD"

        class MockResp:
            def raise_for_status(self):
                pass

            def json(self):
                return {
                    "error": [],
                    "result": {"BTCUSD": {"o": "1"}, "ETHUSD": {"o": "2"}},
                }

        return MockResp()

    monkeypatch.setattr(kl.requests, "get", mock_get)

    data = kl.fetch_ticker_data(["BTCUSD", "ETHUSD"])

    assert data == {"BTCUSD": {"o": "1"}, "ETHUSD": {"o": "2"}}


def test_fetch_ticker_data_raises_on_request_error(monkeypatch):
    """SystemExit should be raised when the HTTP request fails."""

    def mock_get(*args, **kwargs):
        raise requests.RequestException("boom")

    monkeypatch.setattr(kl.requests, "get", mock_get)

    with pytest.raises(SystemExit):
        kl.fetch_ticker_data(["BTCUSD"])

<<<<<<< HEAD
    assert set(filtered["symbol"]) == {"BTCUSD", "ETHUSD"}


def test_get_usd_pairs_raises_on_request_error(monkeypatch):
    def fake_get(*args, **kwargs):
        raise requests.RequestException("boom")

    monkeypatch.setattr(requests, "get", fake_get)

    with pytest.raises(KrakenAPIError):
        get_usd_pairs()


def test_fetch_ticker_data_raises_on_api_error(monkeypatch):
    class FakeResp:
        def raise_for_status(self):
            pass

        def json(self):
            return {"error": ["EQuery:Unknown asset pair"]}

    def fake_get(*args, **kwargs):
        return FakeResp()

    monkeypatch.setattr(requests, "get", fake_get)

    with pytest.raises(KrakenAPIError):
        fetch_ticker_data(["BTCUSD"])
=======
>>>>>>> 2d41fdd5
<|MERGE_RESOLUTION|>--- conflicted
+++ resolved
@@ -14,18 +14,8 @@
 import pandas as pd
 import pytest
 import requests
-<<<<<<< HEAD
-from kraken_losers import (
-    KrakenAPIError,
-    exclude_stable_pairs,
-    fetch_ticker_data,
-    get_usd_pairs,
-)
-=======
 
 import kraken_losers as kl
->>>>>>> 2d41fdd5
-
 
 def test_exclude_stable_pairs_filters_only_stables():
     """Stablecoin pairs should be removed from the DataFrame."""
@@ -39,7 +29,6 @@
     filtered = kl.exclude_stable_pairs(df)
 
     assert set(filtered["symbol"]) == {"BTCUSD", "ETHUSD"}
-
 
 def test_get_usd_pairs_fetches_usd_pairs(monkeypatch):
     """Only trading pairs quoted in USD should be returned."""
@@ -120,36 +109,4 @@
     monkeypatch.setattr(kl.requests, "get", mock_get)
 
     with pytest.raises(SystemExit):
-        kl.fetch_ticker_data(["BTCUSD"])
-
-<<<<<<< HEAD
-    assert set(filtered["symbol"]) == {"BTCUSD", "ETHUSD"}
-
-
-def test_get_usd_pairs_raises_on_request_error(monkeypatch):
-    def fake_get(*args, **kwargs):
-        raise requests.RequestException("boom")
-
-    monkeypatch.setattr(requests, "get", fake_get)
-
-    with pytest.raises(KrakenAPIError):
-        get_usd_pairs()
-
-
-def test_fetch_ticker_data_raises_on_api_error(monkeypatch):
-    class FakeResp:
-        def raise_for_status(self):
-            pass
-
-        def json(self):
-            return {"error": ["EQuery:Unknown asset pair"]}
-
-    def fake_get(*args, **kwargs):
-        return FakeResp()
-
-    monkeypatch.setattr(requests, "get", fake_get)
-
-    with pytest.raises(KrakenAPIError):
-        fetch_ticker_data(["BTCUSD"])
-=======
->>>>>>> 2d41fdd5
+        kl.fetch_ticker_data(["BTCUSD"])